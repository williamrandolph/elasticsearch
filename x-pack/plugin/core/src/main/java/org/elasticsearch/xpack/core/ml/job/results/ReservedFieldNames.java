--- conflicted
+++ resolved
@@ -265,7 +265,6 @@
             ChunkingConfig.MODE_FIELD.getPreferredName(),
             ChunkingConfig.TIME_SPAN_FIELD.getPreferredName(),
 
-<<<<<<< HEAD
             DataFrameAnalyticsConfig.ID.getPreferredName(),
             DataFrameAnalyticsConfig.SOURCE.getPreferredName(),
             DataFrameAnalyticsConfig.DEST.getPreferredName(),
@@ -279,14 +278,10 @@
             OutlierDetection.NUMBER_NEIGHBORS.getPreferredName(),
             OutlierDetection.METHOD.getPreferredName(),
 
-            ElasticsearchMappings.CONFIG_TYPE
-=======
             ElasticsearchMappings.CONFIG_TYPE,
 
             GetResult._ID,
             GetResult._INDEX,
-            GetResult._TYPE
->>>>>>> 12d62740
     };
 
     /**
