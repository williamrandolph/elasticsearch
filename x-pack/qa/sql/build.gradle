import org.elasticsearch.gradle.precommit.PrecommitTasks
import org.elasticsearch.gradle.test.RunTask

description = 'Integration tests for SQL'
apply plugin: 'elasticsearch.build'
archivesBaseName = 'qa-sql'

dependencies {
  compile "org.elasticsearch.test:framework:${version}"

  // JDBC testing dependencies
  compile project(path: xpackModule('sql:jdbc'), configuration: 'nodeps')
  compile "net.sourceforge.csvjdbc:csvjdbc:1.0.34"

  // CLI testing dependencies
  compile project(path: xpackModule('sql:sql-cli'), configuration: 'nodeps')
  compile "org.jline:jline:3.6.0"
  compile "org.orbisgis:h2gis-ext:1.3.2"
}

/* disable unit tests because these are all integration tests used
 * other qa projects. */
test.enabled = false

dependencyLicenses.enabled = false

// the main files are actually test files, so use the appropriate forbidden api sigs
forbiddenApisMain {
  signaturesURLs = [PrecommitTasks.getResource('/forbidden/es-all-signatures.txt'),
                    PrecommitTasks.getResource('/forbidden/es-test-signatures.txt')]
}

thirdPartyAudit.excludes = [
    // jLine's optional dependencies
    'org.apache.sshd.client.SshClient',
    'org.apache.sshd.client.auth.keyboard.UserInteraction',
    'org.apache.sshd.client.channel.ChannelShell',
    'org.apache.sshd.client.channel.ClientChannel',
    'org.apache.sshd.client.channel.ClientChannelEvent',
    'org.apache.sshd.client.future.AuthFuture',
    'org.apache.sshd.client.future.ConnectFuture',
    'org.apache.sshd.client.future.OpenFuture',
    'org.apache.sshd.client.session.ClientSession',
    'org.apache.sshd.common.Factory',
    'org.apache.sshd.common.channel.PtyMode',
    'org.apache.sshd.common.config.keys.FilePasswordProvider',
    'org.apache.sshd.common.util.io.NoCloseInputStream',
    'org.apache.sshd.common.util.io.NoCloseOutputStream',
    'org.apache.sshd.server.Command',
    'org.apache.sshd.server.Environment',
    'org.apache.sshd.server.ExitCallback',
    'org.apache.sshd.server.SessionAware',
    'org.apache.sshd.server.Signal',
    'org.apache.sshd.server.SshServer',
    'org.apache.sshd.server.keyprovider.SimpleGeneratorHostKeyProvider',
    'org.apache.sshd.server.scp.ScpCommandFactory$Builder',
    'org.apache.sshd.server.session.ServerSession',
    'org.apache.sshd.server.subsystem.sftp.SftpSubsystemFactory$Builder',
    'org.fusesource.jansi.Ansi',
    'org.fusesource.jansi.internal.CLibrary$Termios',
    'org.fusesource.jansi.internal.CLibrary$WinSize',
    'org.fusesource.jansi.internal.CLibrary',
    'org.fusesource.jansi.internal.Kernel32$CHAR_INFO',
    'org.fusesource.jansi.internal.Kernel32$CONSOLE_SCREEN_BUFFER_INFO',
    'org.fusesource.jansi.internal.Kernel32$COORD',
    'org.fusesource.jansi.internal.Kernel32$FOCUS_EVENT_RECORD',
    'org.fusesource.jansi.internal.Kernel32$INPUT_RECORD',
    'org.fusesource.jansi.internal.Kernel32$KEY_EVENT_RECORD',
    'org.fusesource.jansi.internal.Kernel32$MOUSE_EVENT_RECORD',
    'org.fusesource.jansi.internal.Kernel32$SMALL_RECT',
    'org.fusesource.jansi.internal.Kernel32',
    'org.fusesource.jansi.internal.WindowsSupport',
    // TODO: Temporary solution until core removes JTS as a dependency
    'org.h2gis.functions.factory.H2GISFunctions',
    'org.h2gis.network.functions.NetworkFunctions',
    'org.mozilla.universalchardet.UniversalDetector',
]

subprojects {
  apply plugin: 'elasticsearch.standalone-rest-test'
  dependencies {
    /* Since we're a standalone rest test we actually get transitive
     * dependencies but we don't really want them because they cause
     * all kinds of trouble with the jar hell checks. So we suppress
     * them explicitly for non-es projects. */
    testCompile(xpackProject('qa:sql')) {
      transitive = false
    }
    testCompile "org.elasticsearch.test:framework:${version}"

    // JDBC testing dependencies
<<<<<<< HEAD
    testRuntime xpackProject('plugin:sql:jdbc')
    testRuntime("net.sourceforge.csvjdbc:csvjdbc:1.0.34") {
      transitive = false
    }

    testRuntime("com.h2database:h2:1.4.196") {
      transitive = false
    }

    testRuntime "org.orbisgis:h2gis-ext:1.3.2"
=======
    testRuntime "net.sourceforge.csvjdbc:csvjdbc:1.0.34"
    testRuntime "com.h2database:h2:1.4.197"
    testRuntime project(path: xpackModule('sql:jdbc'), configuration: 'nodeps')
    testRuntime xpackProject('plugin:sql:sql-shared-client')

>>>>>>> b26aae39

    // TODO check if needed
    testRuntime("org.antlr:antlr4-runtime:4.5.3") {
      transitive = false
    }

    // CLI testing dependencies
    testRuntime project(path: xpackModule('sql:sql-cli'), configuration: 'nodeps')
    testRuntime (xpackProject('plugin:sql:sql-proto')) {
      transitive = false
    }
    testRuntime "org.jline:jline:3.6.0"
  }

  // TODO: Temporary solution until core removes JTS as a dependency
  configurations {
    testRuntime {
      exclude group: 'org.locationtech.jts', module: 'jts-core'
    }
    testCompile {
      exclude group: 'org.locationtech.jts', module: 'jts-core'
    }
  }

  if (project.name != 'security') {
    // The security project just configures its subprojects
    apply plugin: 'elasticsearch.rest-test'

    integTestCluster {
      setting 'xpack.monitoring.enabled', 'false'
      setting 'xpack.ml.enabled', 'false'
      setting 'xpack.watcher.enabled', 'false'
      setting 'script.max_compilations_rate', '1000/1m'
    }

    task runqa(type: RunTask) {
      setting 'xpack.monitoring.enabled', 'false'
      setting 'xpack.ml.enabled', 'false'
      setting 'xpack.watcher.enabled', 'false'
      setting 'script.max_compilations_rate', '1000/1m'
    }
  }
}<|MERGE_RESOLUTION|>--- conflicted
+++ resolved
@@ -89,24 +89,10 @@
     testCompile "org.elasticsearch.test:framework:${version}"
 
     // JDBC testing dependencies
-<<<<<<< HEAD
-    testRuntime xpackProject('plugin:sql:jdbc')
-    testRuntime("net.sourceforge.csvjdbc:csvjdbc:1.0.34") {
-      transitive = false
-    }
-
-    testRuntime("com.h2database:h2:1.4.196") {
-      transitive = false
-    }
-
-    testRuntime "org.orbisgis:h2gis-ext:1.3.2"
-=======
     testRuntime "net.sourceforge.csvjdbc:csvjdbc:1.0.34"
-    testRuntime "com.h2database:h2:1.4.197"
+    testRuntime "com.h2database:h2:1.4.196"
     testRuntime project(path: xpackModule('sql:jdbc'), configuration: 'nodeps')
     testRuntime xpackProject('plugin:sql:sql-shared-client')
-
->>>>>>> b26aae39
 
     // TODO check if needed
     testRuntime("org.antlr:antlr4-runtime:4.5.3") {
