--- conflicted
+++ resolved
@@ -559,12 +559,7 @@
         final IllegalStateException e =
                 expectThrows(IllegalStateException.class, () -> indicesService.createIndex(indexMetaData, Collections.emptyList()));
         final String pattern =
-<<<<<<< HEAD
-                ".*multiple plugins provided engine factories for \\[foobar/.*\\]: "
-                        + "\\[.*FooEnginePlugin/.*FooEngineFactory\\],\\[.*BarEnginePlugin/.*BarEngineFactory\\].*";
-=======
                 ".*multiple engine factories provided for \\[foobar/.*\\]: \\[.*FooEngineFactory\\],\\[.*BarEngineFactory\\].*";
->>>>>>> 0e697f48
         assertThat(e, hasToString(new RegexMatcher(pattern)));
     }
 
