[float]
[[breaking_80_settings_changes]]
=== Settings changes

//NOTE: The notable-breaking-changes tagged regions are re-used in the
//Installation and Upgrade Guide

//tag::notable-breaking-changes[]
//end::notable-breaking-changes[]

[float]
[[search-remote-settings-removed]]
==== The `search.remote` settings have been removed

In 6.5 these settings were deprecated in favor of `cluster.remote`. In 7.x we
provided automatic upgrading of these settings to their `cluster.remote`
counterparts. In 8.0.0, these settings have been removed. Elasticsearch will
refuse to start if you have these settings in your configuration or cluster
state.

[float]
[[remove-pidfile]]
==== `pidfile` setting is replaced by `node.pidfile`

To ensure that all settings are in a proper namespace, the `pidfile` setting was
previously deprecated in version 7.4.0 of Elasticsearch, and is removed in
version 8.0.0. Instead, use `node.pidfile`.

[float]
[[remove-processors]]
==== `processors` setting is replaced by `node.processors`

To ensure that all settings are in a proper namespace, the `processors` setting
was previously deprecated in version 7.4.0 of Elasticsearch, and is removed in
version 8.0.0. Instead, use `node.processors`.

[float]
==== `node.processors` can no longer exceed the available number of processors

Previously it was possible to set the number of processors used to set the
default sizes for the thread pools to be more than the number of available
processors. As this leads to more context switches and more threads but without
an increase in the number of physical CPUs on which to schedule these additional
threads, the `node.processors` setting is now bounded by the number of available
processors.

[float]
==== `cluster.remote.connect` is removed

In Elasticsearch 7.7.0, the setting `cluster.remote.connect` was deprecated in
favor of setting `node.remote_cluster_client`. In Elasticsearch 8.0.0, the
setting `cluster.remote.connect` is removed.

[float]
==== `node.local_storage` is removed

In Elasticsearch 7.8.0, the setting `node.local_storage` was deprecated and
beginning in Elasticsearch 8.0.0 all nodes will require local storage. Therefore,
the `node.local_storage` setting has been removed.

[float]
==== `auth.password` for HTTP monitoring is removed

In Elasticsearch 7.7.0, the setting `xpack.monitoring.exporters.<exporterName>.auth.password`
was deprecated in favor of setting `xpack.monitoring.exporters.<exporterName>.auth.secure_password`.
In Elasticsearch 8.0.0, the setting `xpack.monitoring.exporters.<exporterName>.auth.password` is
removed.

[float]
==== Option to disable basic license features is deprecated

In Elasticsearch 7.8.0, the following settings no longer have any effect, and
have been deprecated:

<<<<<<< HEAD
* `xpack.monitoring.enabled`

Previously, these settings could be set to `false` in order to disable the
APIs in a cluster. As of 7.8.0, these basic license features are
always enabled for the {default-dist}.

Additionally, the following settings have been deprecated without removing
their effects:

* `xpack.enrich.enabled`
* `xpack.flattened.enabled`
* `xpack.ilm.enabled`
=======
* `xpack.ilm.enabled`

In other words, even if `xpack.ilm.enabled` is set to `false`, the ILM APIs
will be available.

If you have disabled ILM so that you can use another tool to manage Watcher
indices, the newly introduced `xpack.watcher.use_ilm_index_management` setting
may be set to false.

Additionally, the following settings have been deprecated:

* `xpack.enrich.enabled`
* `xpack.flattened.enabled`
* `xpack.monitoring.enabled`
>>>>>>> 7c2ec580
* `xpack.rollup.enabled`
* `xpack.slm.enabled`
* `xpack.sql.enabled`
* `xpack.transform.enabled`
* `xpack.vectors.enabled`

In future releases, it will not be possible to disable the APIs for Enrichment,
<<<<<<< HEAD
Flattened mappings, ILM, Rollup, SLM, SQL, Transforms, and Vectors.
=======
Flattened mappings, Monitoring, Rollup, SLM, SQL, Transforms, and Vectors.
>>>>>>> 7c2ec580

[float]
==== The `prefer_v2_templates` parameter now defaults to `true`

In Elasticsearch 7.8.0 the `?prefer_v2_templates=true|false` parameter was introduced to allow
specifying whether to favor V1 or V2 templates when a new index is created. In 8.0 this now defaults
to `true`, meaning that V2 index templates will always take precedence if they match. V1 templates
will continue to be applied if no V2 index template matches the newly created index pattern.

The `?prefer_v2_templates` parameter is supported on the <<indices-create-index,Create Index>>,
<<docs-index_,Index>>, <<docs-bulk,Bulk>>, <<docs-update,Update>>, and
<<indices-rollover-index,Rollover>> APIs.<|MERGE_RESOLUTION|>--- conflicted
+++ resolved
@@ -72,35 +72,22 @@
 In Elasticsearch 7.8.0, the following settings no longer have any effect, and
 have been deprecated:
 
-<<<<<<< HEAD
+* `xpack.ilm.enabled`
 * `xpack.monitoring.enabled`
 
 Previously, these settings could be set to `false` in order to disable the
 APIs in a cluster. As of 7.8.0, these basic license features are
 always enabled for the {default-dist}.
 
+If you have disabled ILM so that you can use another tool to manage Watcher
+indices, the newly introduced `xpack.watcher.use_ilm_index_management` setting
+may be set to false.
+
 Additionally, the following settings have been deprecated without removing
 their effects:
 
 * `xpack.enrich.enabled`
 * `xpack.flattened.enabled`
-* `xpack.ilm.enabled`
-=======
-* `xpack.ilm.enabled`
-
-In other words, even if `xpack.ilm.enabled` is set to `false`, the ILM APIs
-will be available.
-
-If you have disabled ILM so that you can use another tool to manage Watcher
-indices, the newly introduced `xpack.watcher.use_ilm_index_management` setting
-may be set to false.
-
-Additionally, the following settings have been deprecated:
-
-* `xpack.enrich.enabled`
-* `xpack.flattened.enabled`
-* `xpack.monitoring.enabled`
->>>>>>> 7c2ec580
 * `xpack.rollup.enabled`
 * `xpack.slm.enabled`
 * `xpack.sql.enabled`
@@ -108,11 +95,7 @@
 * `xpack.vectors.enabled`
 
 In future releases, it will not be possible to disable the APIs for Enrichment,
-<<<<<<< HEAD
-Flattened mappings, ILM, Rollup, SLM, SQL, Transforms, and Vectors.
-=======
-Flattened mappings, Monitoring, Rollup, SLM, SQL, Transforms, and Vectors.
->>>>>>> 7c2ec580
+Flattened mappings, Rollup, SLM, SQL, Transforms, and Vectors.
 
 [float]
 ==== The `prefer_v2_templates` parameter now defaults to `true`
