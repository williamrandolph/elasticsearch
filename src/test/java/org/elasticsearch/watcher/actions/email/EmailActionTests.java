--- conflicted
+++ resolved
@@ -5,7 +5,6 @@
  */
 package org.elasticsearch.watcher.actions.email;
 
-import com.carrotsearch.randomizedtesting.annotations.Repeat;
 import org.elasticsearch.common.bytes.BytesReference;
 import com.google.common.collect.ImmutableMap;
 import org.elasticsearch.common.collect.MapBuilder;
@@ -244,11 +243,7 @@
         XContentParser parser = JsonXContent.jsonXContent.createParser(bytes);
         parser.nextToken();
 
-<<<<<<< HEAD
-        ExecutableEmailAction executable = new EmailActionFactory(Settings.EMPTY, emailService, engine)
-=======
-        ExecutableEmailAction executable = new EmailActionFactory(ImmutableSettings.EMPTY, emailService, engine, htmlSanitizer)
->>>>>>> e29df8dd
+        ExecutableEmailAction executable = new EmailActionFactory(Settings.EMPTY, emailService, engine, htmlSanitizer)
                 .parseExecutable(randomAsciiOfLength(8), randomAsciiOfLength(3), parser);
 
         assertThat(executable, notNullValue());
@@ -340,11 +335,7 @@
         logger.info(bytes.toUtf8());
         XContentParser parser = JsonXContent.jsonXContent.createParser(bytes);
         parser.nextToken();
-<<<<<<< HEAD
-        ExecutableEmailAction parsed = new EmailActionFactory(Settings.EMPTY, service, engine)
-=======
-        ExecutableEmailAction parsed = new EmailActionFactory(ImmutableSettings.EMPTY, service, engine, htmlSanitizer)
->>>>>>> e29df8dd
+        ExecutableEmailAction parsed = new EmailActionFactory(Settings.EMPTY, service, engine, htmlSanitizer)
                 .parseExecutable(randomAsciiOfLength(4), randomAsciiOfLength(10), parser);
 
         if (!hideSecrets) {
@@ -373,11 +364,7 @@
         XContentBuilder builder = jsonBuilder().startObject().field("unknown_field", "value");
         XContentParser parser = JsonXContent.jsonXContent.createParser(builder.bytes());
         parser.nextToken();
-<<<<<<< HEAD
-        new EmailActionFactory(Settings.EMPTY, emailService, engine)
-=======
-        new EmailActionFactory(ImmutableSettings.EMPTY, emailService, engine, htmlSanitizer)
->>>>>>> e29df8dd
+        new EmailActionFactory(Settings.EMPTY, emailService, engine, htmlSanitizer)
                 .parseExecutable(randomAsciiOfLength(3), randomAsciiOfLength(7), parser);
     }
 
