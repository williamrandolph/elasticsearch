--- conflicted
+++ resolved
@@ -58,11 +58,7 @@
     private static class BindingFactory extends ChannelFactory<NioServerSocketChannel, NioSocketChannel> {
 
         private BindingFactory() {
-<<<<<<< HEAD
-            super(false, false, false, -1, -1);
-=======
             super(false, false, -1, -1, -1, false, -1, -1);
->>>>>>> b78053c3
         }
 
         @Override
